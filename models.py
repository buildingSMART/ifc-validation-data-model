--- conflicted
+++ resolved
@@ -1066,7 +1066,6 @@
         ]
 
     def __str__(self):
-<<<<<<< HEAD
         members = {
             'Feature': (self.feature or '').split('-')[0].strip(),
             'Outcome': self.outcome_code,
@@ -1075,9 +1074,6 @@
             'Observed': self.observed
         }
         return f' '.join(f'{k}={v}' for k, v in members.items() if v)
-=======
-
-        return f'# Expected value: {self.expected}. Observed value: {self.observed}.'
     
     @property
     def instance_public_id(self):
@@ -1086,7 +1082,6 @@
     @property
     def validation_task_public_id(self):
         return IdObfuscator.to_public_id(self.validation_task_id, override_cls=ValidationTask) if self.validation_task_id else None
->>>>>>> 1424e33a
 
     @property
     def inst(self):
